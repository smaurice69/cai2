#pragma once

#include <atomic>
#include <fstream>
#include <mutex>
#include <random>
#include <string>
#include <thread>
#include <vector>

#include "board.h"
#include "search.h"
#include "training/trainer.h"

namespace chiron {

struct EngineConfig {
    std::string name = "Chiron";
    int max_depth = 6;
    std::size_t table_size = 1ULL << 20;
    std::string network_path;
    int threads = 1;
};

struct SelfPlayConfig {
    int games = 1;
    EngineConfig white{};
    EngineConfig black{};
    bool alternate_colors = true;
    int max_ply = 1024;
    bool capture_results = true;
    bool capture_pgn = true;
    bool record_fens = false;
    bool verbose = false;
    std::string results_log = "selfplay_results.jsonl";
    std::string pgn_path = "selfplay_games.pgn";
    bool append_logs = true;
    unsigned int seed = 0;
    int concurrency = 1;
    bool enable_training = false;
    std::size_t training_batch_size = 256;
    double training_learning_rate = 0.05;
    std::string training_output_path = "nnue/models/chiron-selfplay-latest.nnue";
    std::string training_history_dir = "nnue/models/history";
};

struct SelfPlayResult {
    std::string white_player;
    std::string black_player;
    std::string result;
    std::string termination;
    int ply_count = 0;
    std::vector<std::string> moves_san;
    std::vector<std::string> fens;
    std::string start_fen;
    std::string end_fen;
    double duration_ms = 0.0;
};

class SelfPlayOrchestrator {
   public:
    explicit SelfPlayOrchestrator(SelfPlayConfig config);

    void run();
    SelfPlayResult play_game(int game_index, const EngineConfig& white, const EngineConfig& black, bool log_outputs);

   private:
    SelfPlayResult play_single_game(int game_index, const EngineConfig& white, const EngineConfig& black);
    void log_result(int game_index, const SelfPlayResult& result);
    void write_pgn(int game_index, const SelfPlayResult& result);
    void ensure_streams();
    void handle_training(const SelfPlayResult& result);
    void log_verbose(const std::string& message);

    SelfPlayConfig config_;
    std::mt19937 rng_;
    std::ofstream results_stream_;
    std::ofstream pgn_stream_;
    bool streams_open_ = false;
    std::mutex log_mutex_;
    std::mutex training_mutex_;
    Trainer trainer_;
    ParameterSet parameters_;
    std::vector<TrainingExample> training_buffer_;
    int training_iteration_ = 0;
    std::string training_history_prefix_;
    std::string training_history_extension_;
    std::size_t total_positions_collected_ = 0;
    std::size_t total_positions_trained_ = 0;

<<<<<<< HEAD
=======

>>>>>>> a36e6841
    int detect_existing_history_iteration() const;
};

}  // namespace chiron
<|MERGE_RESOLUTION|>--- conflicted
+++ resolved
@@ -87,11 +87,7 @@
     std::string training_history_extension_;
     std::size_t total_positions_collected_ = 0;
     std::size_t total_positions_trained_ = 0;
-
-<<<<<<< HEAD
-=======
-
->>>>>>> a36e6841
+  
     int detect_existing_history_iteration() const;
 };
 
