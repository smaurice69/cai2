#include "training/trainer.h"

#include <algorithm>
#include <chrono>
#include <cmath>
#include <filesystem>
#include <fstream>
#include <system_error>
#include <sstream>
#include <stdexcept>
#include <thread>
#include <vector>

#ifdef _WIN32
#ifndef NOMINMAX
#define NOMINMAX
#endif
#ifndef WIN32_LEAN_AND_MEAN
#define WIN32_LEAN_AND_MEAN
#endif
#include <windows.h>
#endif

#include "bitboard.h"
#include "nnue/evaluator.h"

namespace chiron {

namespace {

constexpr int kWeightLimit = 40000;

std::filesystem::path make_unique_temp_path(const std::filesystem::path& target) {
    namespace fs = std::filesystem;
    auto parent = target.parent_path();
    auto stem = target.filename().string();
    std::ostringstream builder;
    builder << stem << ".tmp." << std::this_thread::get_id() << '.'
            << std::chrono::steady_clock::now().time_since_epoch().count();
    return parent / builder.str();
}

void remove_if_exists(const std::filesystem::path& path) {
    std::error_code ec;
    std::filesystem::remove(path, ec);
}

void replace_file_atomically(const std::filesystem::path& source, const std::filesystem::path& destination) {
    namespace fs = std::filesystem;

#ifdef _WIN32
    std::wstring source_w = source.wstring();
    std::wstring destination_w = destination.wstring();

    constexpr int kMaxAttempts = 10;
    DWORD last_error = ERROR_SUCCESS;
    for (int attempt = 0; attempt < kMaxAttempts; ++attempt) {
        if (MoveFileExW(source_w.c_str(), destination_w.c_str(),
                        MOVEFILE_REPLACE_EXISTING | MOVEFILE_WRITE_THROUGH | MOVEFILE_COPY_ALLOWED)) {
            return;
        }

        last_error = GetLastError();
        if (last_error == ERROR_SHARING_VIOLATION || last_error == ERROR_ACCESS_DENIED) {
            std::this_thread::sleep_for(std::chrono::milliseconds(50));
            continue;
        }
        break;
    }

    std::error_code cleanup_ec;
    fs::remove(source, cleanup_ec);
    throw std::system_error(static_cast<int>(last_error), std::system_category(),
                            "MoveFileExW failed while replacing NNUE network");
#else
    std::error_code ec;
    fs::rename(source, destination, ec);
    if (!ec) {
        return;
    }

    if (ec == std::errc::file_exists) {
        std::error_code remove_ec;
        fs::remove(destination, remove_ec);
        if (!remove_ec) {
            ec.clear();
            fs::rename(source, destination, ec);
            if (!ec) {
                return;
            }
        }
    }

    if (ec == std::errc::cross_device_link) {
        ec.clear();
        fs::copy_file(source, destination, fs::copy_options::overwrite_existing, ec);
        if (ec) {
            throw std::system_error(ec, "copy_file failed while replacing NNUE network");
        }
        fs::remove(source, ec);
        if (ec) {
            throw std::system_error(ec, "Failed to remove temporary NNUE network after copy");
        }
        return;
    }

    throw std::system_error(ec, "rename failed while replacing NNUE network");
#endif
}

int clamp_weight(int value) {
    return std::clamp(value, -kWeightLimit, kWeightLimit);
}

int evaluate_with_network(const Board& board, const nnue::Network& network) {
    std::size_t hidden = network.hidden_size();
    std::vector<int32_t> white(hidden, 0);
    std::vector<int32_t> black(hidden, 0);
    for (int color = 0; color < kNumColors; ++color) {
        for (int piece = 0; piece < kNumPieceTypes; ++piece) {
            Bitboard bb = board.pieces(static_cast<Color>(color), static_cast<PieceType>(piece));
            while (bb) {
                int sq = pop_lsb(bb);
                std::size_t feature = nnue::feature_index(static_cast<Color>(color), static_cast<PieceType>(piece), sq);
                for (std::size_t neuron = 0; neuron < hidden; ++neuron) {
                    int32_t weight = network.input_weight(feature, neuron);
                    if (color == static_cast<int>(Color::White)) {
                        white[neuron] += weight;
                    } else {
                        black[neuron] += weight;
                    }
                }
            }
        }
    }

    double raw = static_cast<double>(network.bias());
    for (std::size_t neuron = 0; neuron < hidden; ++neuron) {
        int32_t pre = white[neuron] - black[neuron] + network.hidden_bias(neuron);
        double normalized = static_cast<double>(pre) / nnue::kActivationScale;
        double activation = std::tanh(normalized) * nnue::kActivationScale;
        raw += activation * static_cast<double>(network.output_weight(neuron));
    }
    double scaled = raw * static_cast<double>(network.scale());
    int eval = static_cast<int>(std::llround(scaled));
    eval = std::clamp(eval, -nnue::kMaxEvaluationMagnitude, nnue::kMaxEvaluationMagnitude);
    return board.side_to_move() == Color::White ? eval : -eval;
}

}  // namespace

ParameterSet::ParameterSet(std::size_t hidden_size) { network_.load_default(hidden_size); }

void ParameterSet::reset(std::size_t hidden_size) { network_.load_default(hidden_size); }

void ParameterSet::load(const std::string& path) { network_.load_from_file(path); }

void ParameterSet::save(const std::string& path) const {
    namespace fs = std::filesystem;
    fs::path target(path);
<<<<<<< HEAD
    if (!target.parent_path().empty()) {
        fs::create_directories(target.parent_path());
    }

    fs::path temp = make_unique_temp_path(target);

    try {
        network_.save_to_file(temp.string());
        replace_file_atomically(temp, target);
    } catch (...) {
        remove_if_exists(temp);
        throw;
=======
    fs::path temp = target;
    temp += ".tmp";

    network_.save_to_file(temp.string());

    std::error_code ec;
    fs::rename(temp, target, ec);
    if (ec) {
        fs::remove(target, ec);
        fs::rename(temp, target, ec);
        if (ec) {
            fs::remove(temp);
            throw std::runtime_error("Failed to replace NNUE network file: " + ec.message());
        }
>>>>>>> aadd8693
    }
}

Trainer::Trainer() : config_({}) {}

Trainer::Trainer(Config config) : config_(config) {}

int Trainer::evaluate_example(const TrainingExample& example, const ParameterSet& parameters) const {
    Board board;
    board.set_from_fen(example.fen);
    return evaluate_with_network(board, parameters.network());
}

void Trainer::train_batch(const std::vector<TrainingExample>& batch, ParameterSet& parameters) const {
    if (batch.empty()) {
        return;
    }

    nnue::Network& net = parameters.network();
    std::size_t hidden = net.hidden_size();
    std::vector<std::size_t> white_features;
    std::vector<std::size_t> black_features;
    white_features.reserve(32);
    black_features.reserve(32);
    std::vector<int32_t> white_accum(hidden);
    std::vector<int32_t> black_accum(hidden);
    std::vector<double> activations(hidden);
    std::vector<double> activation_derivatives(hidden);

    for (const TrainingExample& example : batch) {
        Board board;
        board.set_from_fen(example.fen);

        white_features.clear();
        black_features.clear();
        for (int color = 0; color < kNumColors; ++color) {
            for (int piece = 0; piece < kNumPieceTypes; ++piece) {
                Bitboard bb = board.pieces(static_cast<Color>(color), static_cast<PieceType>(piece));
                while (bb) {
                    int square = pop_lsb(bb);
                    std::size_t feature = nnue::feature_index(static_cast<Color>(color), static_cast<PieceType>(piece), square);
                    if (color == static_cast<int>(Color::White)) {
                        white_features.push_back(feature);
                    } else {
                        black_features.push_back(feature);
                    }
                }
            }
        }

        std::fill(white_accum.begin(), white_accum.end(), 0);
        std::fill(black_accum.begin(), black_accum.end(), 0);
        for (std::size_t feature : white_features) {
            for (std::size_t neuron = 0; neuron < hidden; ++neuron) {
                white_accum[neuron] += net.input_weight(feature, neuron);
            }
        }
        for (std::size_t feature : black_features) {
            for (std::size_t neuron = 0; neuron < hidden; ++neuron) {
                black_accum[neuron] += net.input_weight(feature, neuron);
            }
        }

        double raw = static_cast<double>(net.bias());
        for (std::size_t neuron = 0; neuron < hidden; ++neuron) {
            int32_t pre = white_accum[neuron] - black_accum[neuron] + net.hidden_bias(neuron);
            double normalized = static_cast<double>(pre) / nnue::kActivationScale;
            double tanh_val = std::tanh(normalized);
            activations[neuron] = tanh_val * nnue::kActivationScale;
            activation_derivatives[neuron] = 1.0 - tanh_val * tanh_val;
            raw += activations[neuron] * static_cast<double>(net.output_weight(neuron));
        }

        double orientation = (board.side_to_move() == Color::White) ? 1.0 : -1.0;
        double predicted_cp = orientation * raw * static_cast<double>(net.scale());
        double error = static_cast<double>(example.target_cp) - predicted_cp;
        double lr_error = config_.learning_rate * error * orientation * static_cast<double>(net.scale());

        double bias_current = static_cast<double>(net.bias());
        double bias_next = bias_current + lr_error;
        if (config_.regularisation > 0.0) {
            bias_next -= config_.regularisation * bias_current;
        }
        net.set_bias(clamp_weight(static_cast<int>(std::llround(bias_next))));

        for (std::size_t neuron = 0; neuron < hidden; ++neuron) {
            double output_current = static_cast<double>(net.output_weight(neuron));
            double output_next = output_current + lr_error * activations[neuron];
            if (config_.regularisation > 0.0) {
                output_next -= config_.regularisation * output_current;
            }
            net.set_output_weight(neuron, static_cast<float>(output_next));

            double grad_pre = lr_error * output_current * activation_derivatives[neuron];
            int32_t hidden_bias_current = net.hidden_bias(neuron);
            double hidden_next = static_cast<double>(hidden_bias_current) + grad_pre;
            if (config_.regularisation > 0.0) {
                hidden_next -= config_.regularisation * static_cast<double>(hidden_bias_current);
            }
            net.set_hidden_bias(neuron, clamp_weight(static_cast<int>(std::llround(hidden_next))));

            if (std::abs(grad_pre) < 1e-12) {
                continue;
            }

            for (std::size_t feature : white_features) {
                int32_t current = net.input_weight(feature, neuron);
                double next = static_cast<double>(current) + grad_pre;
                if (config_.regularisation > 0.0) {
                    next -= config_.regularisation * static_cast<double>(current);
                }
                net.set_input_weight(feature, neuron,
                                     clamp_weight(static_cast<int>(std::llround(next))));
            }
            for (std::size_t feature : black_features) {
                int32_t current = net.input_weight(feature, neuron);
                double next = static_cast<double>(current) - grad_pre;
                if (config_.regularisation > 0.0) {
                    next -= config_.regularisation * static_cast<double>(current);
                }
                net.set_input_weight(feature, neuron,
                                     clamp_weight(static_cast<int>(std::llround(next))));
            }
        }
    }
}

std::vector<TrainingExample> load_training_file(const std::string& path) {
    std::ifstream stream(path);
    if (!stream) {
        throw std::runtime_error("Failed to open training data file: " + path);
    }

    std::vector<TrainingExample> data;
    std::string line;
    while (std::getline(stream, line)) {
        if (line.empty()) {
            continue;
        }
        auto delimiter = line.find('|');
        if (delimiter == std::string::npos) {
            continue;
        }
        TrainingExample example;
        example.fen = line.substr(0, delimiter);
        std::string score = line.substr(delimiter + 1);
        try {
            example.target_cp = std::stoi(score);
        } catch (const std::exception&) {
            continue;
        }
        data.push_back(std::move(example));
    }
    return data;
}

void save_training_file(const std::string& path, const std::vector<TrainingExample>& data) {
    std::ofstream stream(path, std::ios::out | std::ios::trunc);
    if (!stream) {
        throw std::runtime_error("Failed to open training file for writing: " + path);
    }
    for (const TrainingExample& example : data) {
        stream << example.fen << '|' << example.target_cp << '\n';
    }
}

}  // namespace chiron
<|MERGE_RESOLUTION|>--- conflicted
+++ resolved
@@ -158,7 +158,7 @@
 void ParameterSet::save(const std::string& path) const {
     namespace fs = std::filesystem;
     fs::path target(path);
-<<<<<<< HEAD
+
     if (!target.parent_path().empty()) {
         fs::create_directories(target.parent_path());
     }
@@ -171,22 +171,6 @@
     } catch (...) {
         remove_if_exists(temp);
         throw;
-=======
-    fs::path temp = target;
-    temp += ".tmp";
-
-    network_.save_to_file(temp.string());
-
-    std::error_code ec;
-    fs::rename(temp, target, ec);
-    if (ec) {
-        fs::remove(target, ec);
-        fs::rename(temp, target, ec);
-        if (ec) {
-            fs::remove(temp);
-            throw std::runtime_error("Failed to replace NNUE network file: " + ec.message());
-        }
->>>>>>> aadd8693
     }
 }
 
