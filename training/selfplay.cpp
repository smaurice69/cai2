--- conflicted
+++ resolved
@@ -486,7 +486,6 @@
             }
             log_verbose(search_msg.str());
         }
-<<<<<<< HEAD
         std::atomic<bool> stop_flag{false};
         InfoCallback info_cb;
         if (config_.verbose) {
@@ -520,9 +519,7 @@
         } else {
             search_result = current_search.search(board, limits);
         }
-=======
-        SearchResult search_result = current_search.search(board, limits);
->>>>>>> 604818b9
+
         Move best = search_result.best_move;
         if (is_null_move(best)) {
             bool in_check = board.in_check(board.side_to_move());
