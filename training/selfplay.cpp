#include "training/selfplay.h"

#include <algorithm>
#include <chrono>
#include <ctime>
#include <iomanip>
#include <ios>
#include <sstream>
#include <unordered_map>
#include <utility>

#include "bitboard.h"
#include "movegen.h"

namespace chiron {

namespace {

bool is_null_move(const Move& move) {
    return move.from == 0 && move.to == 0 && move.promotion == PieceType::None && move.flags == MoveFlag::Quiet;
}

char piece_to_char(PieceType piece) {
    switch (piece) {
        case PieceType::Knight:
            return 'N';
        case PieceType::Bishop:
            return 'B';
        case PieceType::Rook:
            return 'R';
        case PieceType::Queen:
            return 'Q';
        case PieceType::King:
            return 'K';
        case PieceType::Pawn:
        case PieceType::None:
        default:
            return '\0';
    }
}

bool is_light_square(int square) {
    int file = square & 7;
    int rank = square >> 3;
    return (file + rank) % 2 == 0;
}

bool insufficient_material(const Board& board) {
    Bitboard white_minors = board.pieces(Color::White, PieceType::Bishop) | board.pieces(Color::White, PieceType::Knight);
    Bitboard black_minors = board.pieces(Color::Black, PieceType::Bishop) | board.pieces(Color::Black, PieceType::Knight);

    Bitboard white_majors = board.pieces(Color::White, PieceType::Queen) | board.pieces(Color::White, PieceType::Rook) |
                            board.pieces(Color::White, PieceType::Pawn);
    Bitboard black_majors = board.pieces(Color::Black, PieceType::Queen) | board.pieces(Color::Black, PieceType::Rook) |
                            board.pieces(Color::Black, PieceType::Pawn);

    if (white_majors || black_majors) {
        return false;
    }

    int white_minors_count = popcount(white_minors);
    int black_minors_count = popcount(black_minors);

    if (white_minors_count == 0 && black_minors_count == 0) {
        return true;  // King vs King
    }
    if ((white_minors_count <= 1) && (black_minors_count == 0)) {
        return true;  // King and minor vs King
    }
    if ((black_minors_count <= 1) && (white_minors_count == 0)) {
        return true;
    }

    if (white_minors_count == 1 && black_minors_count == 1 &&
        board.pieces(Color::White, PieceType::Bishop) && board.pieces(Color::Black, PieceType::Bishop)) {
        Bitboard wb = board.pieces(Color::White, PieceType::Bishop);
        Bitboard bb = board.pieces(Color::Black, PieceType::Bishop);
        int white_square = wb ? pop_lsb(wb) : -1;
        int black_square = bb ? pop_lsb(bb) : -1;
        if (white_square != -1 && black_square != -1 && is_light_square(white_square) == is_light_square(black_square)) {
            return true;
        }
    }

    return false;
}

std::string escape_json(const std::string& value) {
    std::string escaped;
    escaped.reserve(value.size());
    for (char c : value) {
        switch (c) {
            case '\\':
                escaped += "\\\\";
                break;
            case '\"':
                escaped += "\\\"";
                break;
            case '\n':
                escaped += "\\n";
                break;
            case '\r':
                escaped += "\\r";
                break;
            case '\t':
                escaped += "\\t";
                break;
            default:
                escaped += c;
                break;
        }
    }
    return escaped;
}

std::string join_string_array(const std::vector<std::string>& values) {
    std::ostringstream oss;
    oss << '[';
    for (std::size_t i = 0; i < values.size(); ++i) {
        if (i > 0) {
            oss << ',';
        }
        oss << '\"' << escape_json(values[i]) << '\"';
    }
    oss << ']';
    return oss.str();
}

std::string format_moves(const std::vector<std::string>& moves) {
    std::ostringstream oss;
    for (std::size_t i = 0; i < moves.size(); ++i) {
        if (i % 2 == 0) {
            oss << static_cast<int>(i / 2 + 1) << ". ";
        }
        oss << moves[i];
        if (i + 1 < moves.size()) {
            oss << ' ';
        }
    }
    return oss.str();
}

std::string move_to_san(Board& board, const Move& move) {
    if (move.is_castle()) {
        return (move.flags & MoveFlag::KingCastle) ? "O-O" : "O-O-O";
    }

    PieceType moving_piece = board.piece_type_at(move.from);
    std::string san;
    if (moving_piece != PieceType::Pawn) {
        san += piece_to_char(moving_piece);

        auto legal_moves = MoveGenerator::generate_legal_moves(board);
        bool needs_file = false;
        bool needs_rank = false;
        bool conflict = false;
        for (const Move& candidate : legal_moves) {
            if (candidate.to == move.to && candidate.from != move.from) {
                PieceType candidate_piece = board.piece_type_at(candidate.from);
                if (candidate_piece == moving_piece) {
                    conflict = true;
                    if ((candidate.from & 7) == (move.from & 7)) {
                        needs_file = true;
                    }
                    if ((candidate.from >> 3) == (move.from >> 3)) {
                        needs_rank = true;
                    }
                }
            }
        }
        if (conflict) {
            if (!needs_file) {
                san += static_cast<char>('a' + (move.from & 7));
            } else if (!needs_rank) {
                san += static_cast<char>('1' + (move.from >> 3));
            } else {
                san += static_cast<char>('a' + (move.from & 7));
                san += static_cast<char>('1' + (move.from >> 3));
            }
        }
    } else if (move.is_capture()) {
        san += static_cast<char>('a' + (move.from & 7));
    }

    if (move.is_capture()) {
        san += 'x';
    }
    san += square_to_string(static_cast<Square>(move.to));

    if (move.is_promotion()) {
        san += '=';
        san += piece_to_char(move.promotion);
    }

    Board::State state;
    board.make_move(move, state);
    bool opponent_in_check = board.in_check(board.side_to_move());
    bool opponent_has_moves = !MoveGenerator::generate_legal_moves(board).empty();
    board.undo_move(move, state);

    if (opponent_in_check) {
        san += opponent_has_moves ? '+' : '#';
    }

    return san;
}

std::shared_ptr<nnue::Evaluator> create_evaluator(const EngineConfig& config) {
    auto evaluator = std::make_shared<nnue::Evaluator>();
    if (!config.network_path.empty()) {
        evaluator->set_network_path(config.network_path);
    }
    return evaluator;
}

}  // namespace

SelfPlayOrchestrator::SelfPlayOrchestrator(SelfPlayConfig config)
    : config_(std::move(config)),
      rng_(config_.seed != 0U ? config_.seed : static_cast<unsigned int>(std::random_device{}())) {}

void SelfPlayOrchestrator::ensure_streams() {
    if (streams_open_) {
        return;
    }
    std::ios_base::openmode mode = std::ios::out;
    mode |= config_.append_logs ? std::ios::app : std::ios::trunc;
    if (config_.capture_results && !config_.results_log.empty()) {
        results_stream_.open(config_.results_log, mode);
    }
    if (config_.capture_pgn && !config_.pgn_path.empty()) {
        pgn_stream_.open(config_.pgn_path, mode);
    }
    streams_open_ = true;
}

void SelfPlayOrchestrator::run() {
    ensure_streams();
    for (int game = 0; game < config_.games; ++game) {
        EngineConfig white = config_.white;
        EngineConfig black = config_.black;
        if (config_.alternate_colors && (game % 2 == 1)) {
            std::swap(white, black);
        }
        play_game(game, white, black, true);
    }
}

SelfPlayResult SelfPlayOrchestrator::play_game(int game_index, const EngineConfig& white, const EngineConfig& black,
                                               bool log_outputs) {
    ensure_streams();
    SelfPlayResult result = play_single_game(game_index, white, black);
    if (log_outputs) {
        if (config_.capture_results && results_stream_) {
            log_result(game_index, result);
        }
        if (config_.capture_pgn && pgn_stream_) {
            write_pgn(game_index, result);
        }
    }
    return result;
}

SelfPlayResult SelfPlayOrchestrator::play_single_game(int /*game_index*/, const EngineConfig& white,
                                                      const EngineConfig& black) {
    Board board;
    board.set_start_position();

    SelfPlayResult result;
    result.white_player = white.name;
    result.black_player = black.name;
    result.start_fen = board.fen();

    auto white_eval = create_evaluator(white);
    auto black_eval = create_evaluator(black);

    Search white_search(white.table_size, white_eval);
    Search black_search(black.table_size, black_eval);
    white_search.clear();
    black_search.clear();

    auto start_time = std::chrono::steady_clock::now();

    std::unordered_map<std::uint64_t, int> repetition;
    repetition[board.zobrist_key()] = 1;

    int ply = 0;
    bool finished = false;

    while (!finished) {
        if (config_.max_ply > 0 && ply >= config_.max_ply) {
            result.result = "1/2-1/2";
            result.termination = "max-ply";
            break;
        }

        const EngineConfig& cfg = board.side_to_move() == Color::White ? white : black;
        Search& current_search = board.side_to_move() == Color::White ? white_search : black_search;

        Move best = current_search.search_best_move(board, cfg.max_depth);
        if (is_null_move(best)) {
            bool in_check = board.in_check(board.side_to_move());
            if (in_check) {
                result.result = (board.side_to_move() == Color::White) ? "0-1" : "1-0";
                result.termination = "checkmate";
            } else {
                result.result = "1/2-1/2";
                result.termination = "stalemate";
            }
            break;
        }

        std::string san = move_to_san(board, best);
        result.moves_san.push_back(std::move(san));

        Board::State state;
        board.make_move(best, state);
        ++ply;

        repetition[board.zobrist_key()] += 1;

        if (config_.record_fens) {
            result.fens.push_back(board.fen());
        }

        if (board.halfmove_clock() >= 100) {
            result.result = "1/2-1/2";
            result.termination = "fifty-move-rule";
            finished = true;
        } else if (repetition[board.zobrist_key()] >= 3) {
            result.result = "1/2-1/2";
            result.termination = "threefold-repetition";
            finished = true;
        } else if (insufficient_material(board)) {
            result.result = "1/2-1/2";
            result.termination = "insufficient-material";
            finished = true;
        }
    }

    if (result.result.empty()) {
        result.result = "1/2-1/2";
        result.termination = "draw";
    }

    result.end_fen = board.fen();
    result.ply_count = static_cast<int>(result.moves_san.size());
    auto end_time = std::chrono::steady_clock::now();
    result.duration_ms = std::chrono::duration<double, std::milli>(end_time - start_time).count();

    return result;
}

void SelfPlayOrchestrator::log_result(int game_index, const SelfPlayResult& result) {
    if (!results_stream_) {
        return;
    }
    results_stream_ << '{';
    results_stream_ << "\"game\":" << (game_index + 1) << ',';
<<<<<<< HEAD
    results_stream_ << "\"white\":\"" << escape_json(result.white_player) << '"' << ',';
    results_stream_ << "\"black\":\"" << escape_json(result.black_player) << '"' << ',';
    results_stream_ << "\"result\":\"" << escape_json(result.result) << '"' << ',';
    results_stream_ << "\"termination\":\"" << escape_json(result.termination) << '"' << ',';
    results_stream_ << "\"ply_count\":" << result.ply_count << ',';
    results_stream_ << "\"duration_ms\":" << std::fixed << std::setprecision(2) << result.duration_ms << ',';
    results_stream_ << "\"start_fen\":\"" << escape_json(result.start_fen) << '"' << ',';
    results_stream_ << "\"end_fen\":\"" << escape_json(result.end_fen) << '"' << ',';
=======
    results_stream_ << "\"white\":\"" << escape_json(result.white_player) << "\",";
    results_stream_ << "\"black\":\"" << escape_json(result.black_player) << "\",";
    results_stream_ << "\"result\":\"" << escape_json(result.result) << "\",";
    results_stream_ << "\"termination\":\"" << escape_json(result.termination) << "\",";
    results_stream_ << "\"ply_count\":" << result.ply_count << ',';
    results_stream_ << "\"duration_ms\":" << std::fixed << std::setprecision(2) << result.duration_ms << ',';
    results_stream_ << "\"start_fen\":\"" << escape_json(result.start_fen) << "\",";
    results_stream_ << "\"end_fen\":\"" << escape_json(result.end_fen) << "\",";
>>>>>>> a5aee0e9
    results_stream_ << "\"moves\":" << join_string_array(result.moves_san);
    if (config_.record_fens) {
        results_stream_ << ",\"fens\":" << join_string_array(result.fens);
    }
    results_stream_ << "}\n" << std::defaultfloat;
    results_stream_.flush();
}

void SelfPlayOrchestrator::write_pgn(int game_index, const SelfPlayResult& result) {
    if (!pgn_stream_) {
        return;
    }
    auto now = std::chrono::system_clock::now();
    std::time_t now_time = std::chrono::system_clock::to_time_t(now);
    std::tm tm = *std::localtime(&now_time);

    pgn_stream_ << "[Event \"Chiron Self-Play\"]\n";
    pgn_stream_ << "[Site \"Local\"]\n";
    pgn_stream_ << "[Date \"" << std::put_time(&tm, "%Y.%m.%d") << "\"]\n";
    pgn_stream_ << "[Round \"" << (game_index + 1) << "\"]\n";
    pgn_stream_ << "[White \"" << result.white_player << "\"]\n";
    pgn_stream_ << "[Black \"" << result.black_player << "\"]\n";
    pgn_stream_ << "[Result \"" << result.result << "\"]\n";
    pgn_stream_ << "[Termination \"" << result.termination << "\"]\n";
    pgn_stream_ << "[PlyCount \"" << result.ply_count << "\"]\n";
    pgn_stream_ << "[FEN \"" << result.start_fen << "\"]\n";
    pgn_stream_ << "[SetUp \"1\"]\n\n";

    pgn_stream_ << format_moves(result.moves_san);
    if (!result.moves_san.empty()) {
        pgn_stream_ << ' ';
    }
    pgn_stream_ << result.result << "\n\n";
    pgn_stream_.flush();
}

}  // namespace chiron<|MERGE_RESOLUTION|>--- conflicted
+++ resolved
@@ -357,7 +357,6 @@
     }
     results_stream_ << '{';
     results_stream_ << "\"game\":" << (game_index + 1) << ',';
-<<<<<<< HEAD
     results_stream_ << "\"white\":\"" << escape_json(result.white_player) << '"' << ',';
     results_stream_ << "\"black\":\"" << escape_json(result.black_player) << '"' << ',';
     results_stream_ << "\"result\":\"" << escape_json(result.result) << '"' << ',';
@@ -366,16 +365,7 @@
     results_stream_ << "\"duration_ms\":" << std::fixed << std::setprecision(2) << result.duration_ms << ',';
     results_stream_ << "\"start_fen\":\"" << escape_json(result.start_fen) << '"' << ',';
     results_stream_ << "\"end_fen\":\"" << escape_json(result.end_fen) << '"' << ',';
-=======
-    results_stream_ << "\"white\":\"" << escape_json(result.white_player) << "\",";
-    results_stream_ << "\"black\":\"" << escape_json(result.black_player) << "\",";
-    results_stream_ << "\"result\":\"" << escape_json(result.result) << "\",";
-    results_stream_ << "\"termination\":\"" << escape_json(result.termination) << "\",";
-    results_stream_ << "\"ply_count\":" << result.ply_count << ',';
-    results_stream_ << "\"duration_ms\":" << std::fixed << std::setprecision(2) << result.duration_ms << ',';
-    results_stream_ << "\"start_fen\":\"" << escape_json(result.start_fen) << "\",";
-    results_stream_ << "\"end_fen\":\"" << escape_json(result.end_fen) << "\",";
->>>>>>> a5aee0e9
+
     results_stream_ << "\"moves\":" << join_string_array(result.moves_san);
     if (config_.record_fens) {
         results_stream_ << ",\"fens\":" << join_string_array(result.fens);
